--- conflicted
+++ resolved
@@ -2,12 +2,12 @@
 
 This is a Blender addon that provides a set of tools to help exporting PMX files for MMD by using mmd_tools.
 
-## Requirements:
+## Requirements
 
 - Blender 3.0, 4.0 series
 - recent mmd_tools
 
-## Features:
+## Features
 
 - Bone mapping utility
   - Map bone names by using bone name definitions (can be customized).
@@ -15,14 +15,14 @@
 - Load mmd_material settings and material/object sort order from CSV file from PMX Editor.
 - Mine Sweeper - detects flaws that leads unexpected result.
 
-## Usage:
+## Usage
 
 1. Install the addon.
 2. Open the MMD tab in the tool shelf.
 3. Look for the PMX Export Helper panel.
 4. Explore the features.
 
-## Bone Mapping Utility:
+## Bone Mapping Utility
 
 Yet mmd_tools uses bone.mmd_bone.name_j and name_e to export PMX, it is hard to set them manually. This tool provides a way to map the bone names by using bone name definitions.
 
@@ -34,13 +34,13 @@
 - After all bones are mapped, click "Apply" button to apply the mapping to the armature.
 - It will set mmd_bone.name_j and name_e to the bone. LR prefix will be automatically generated.
 
-### User bone definition:
+### User bone definition
 
 The user bone definition is a CSV file that contains the mapping of the bone names.
 It will append the bone definitions to the default bone definitions.
 If you have your standard bone set that needs to be translated in MMD, make one by yorself and load it from the panel.
 
-### Example of user bone definition:
+### Example of user bone definition
 
 ```csv
 CATEGORY_ID,BONE_ID,Japanese,English,IsEssential?
@@ -50,39 +50,38 @@
 PHYS,THIGH,腿,thigh,False
 ```
 
+- CATEGORY_ID
+  - The category of the bone. It is used for grouping the bones in the panel.
+  - Any of {'ROOT', 'TORSO', 'FACIAL', 'ARMS', 'LEGS', 'FINGERS', 'IK', 'PHYS', 'OTHER'}.
+- BONE_ID
+  - The bone identifier. It can be any string.
+- Japanese
+  - The Japanese name of the bone. LR prefix "左" and "右" will be automatically generated.
+- English
+  - The English name of the bone. LR prefix "left" and "right" will be automatically generated.
+- IsEssential?
+  - If the bone is essential for the model. It can be "True" or "False". This is used for warn the user if the bone is not mapped in the model.
 
-<<<<<<< HEAD
-- CATEGORY_ID: The category of the bone. It is used for grouping the bones in the panel.
-  - Any of {'ROOT', 'TORSO', 'FACIAL', 'ARMS', 'LEGS', 'FINGERS', 'IK', 'PHYS', 'OTHER'}.
-=======
-- CATEGORY_ID: The category of the bone. Any of {'ROOT', 'TORSO', 'FACIAL', 'ARMS', 'LEGS', 'FINGERS', 'IK', 'PHYS', 'OTHER'}
->>>>>>> d65f27df
-- BONE_ID: The bone identifier. It can be any string.
-- Japanese: The Japanese name of the bone. LR prefix "左" and "右" will be automatically generated.
-- English: The English name of the bone. LR prefix "left" and "right" will be automatically generated.
-- IsEssential?: If the bone is essential for the model. It can be "True" or "False". This is used for warn the user if the bone is not mapped in the model.
-
-
-## Rule based renaming tool:
+## Rule based renaming tool
 
 This tool also sets mmd_bone.name_j and name_e to the bone.
 Unlike the bone mapping utility, you can use your own renaming rules.
 
-## Material settings and sort order loader:
+## Material settings and sort order loader
 
 This tool loads mmd_material settings and material/object sort order from CSV file from PMX Editor.
 The CSV file must be created by using the PMX Editor's "Export as CSV" feature in the materials panel.
 
 You can choose actions individually:
-  - Update Material.mmd_material settings.
-  - Sort materials / objects along with CSV row order.
+
+- Update Material.mmd_material settings.
+- Sort materials / objects along with CSV row order.
 
 These features help you to export updated model to existing PMX file.
 
 Notice: The CSV file must be encoded in UTF-8. Older versions of PMX Editor may produce Shift-JIS encoded CSV file. Please use recent version of PMX Editor to export CSV file in UTF-8.
 
-
-## Mine Sweeper:
+## Mine Sweeper
 
 This panel detects errors and flaws that leads unexpected result.
 Such as:
@@ -91,8 +90,7 @@
 - Bone name conflict (same name_j or name_e on different bones)
 - Object not belongs to the model (not parented to the armature)
 
-
-# Licence
+## Licence
 
 MIT License
 
@@ -114,7 +112,7 @@
 OUT OF OR IN CONNECTION WITH THE SOFTWARE OR THE USE OR OTHER DEALINGS IN THE
 SOFTWARE.
 
-# Author
+## Author
 
 - **Kafuji Sato** - VR Character Workshop
   - [Twitter](https://twitter.com/kafuji)
@@ -124,6 +122,6 @@
   - [Gumroad](https://kafuji.gumroad.com)
   - [Blender Market](https://blendermarket.com/creators/kafuji)
 
-# Copyright
+## Copyright
 
 © 2022 Kafuji Sato